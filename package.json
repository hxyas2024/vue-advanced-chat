--- conflicted
+++ resolved
@@ -38,14 +38,9 @@
 		"publish-beta": "npm publish --tag beta",
 		"lint": "vue-cli-service lint",
 		"test": "jest",
-<<<<<<< HEAD
-		"reset": "rm -rf node_modules && rm -rf package-lock.json && npm i --legacy-peer-deps",
+		"reset": "rm -rf node_modules && rm -rf package-lock.json && npm i",
 		"reset-all": "cd demo && npm run reset-all",
 		"pull-master": "git pull origin master --no-edit --no-ff"
-=======
-		"reset": "rm -rf node_modules && rm -rf package-lock.json && npm i",
-		"reset-all": "cd demo && npm run reset-all"
->>>>>>> f921e78a
 	},
 	"typings": "types/index.d.ts",
 	"files": [
