--- conflicted
+++ resolved
@@ -57,11 +57,7 @@
 		"rimraf": "^2.7.1",
 		"sass": "^1.19.0",
 		"sass-loader": "^8.0.0",
-<<<<<<< HEAD
-=======
-		"ts": "^0.2.2",
 		"typescript": "^3.9.7",
->>>>>>> 254df338
 		"vue": "^2.6.10",
 		"vue-template-compiler": "^2.6.10"
 	},
