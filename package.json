--- conflicted
+++ resolved
@@ -75,14 +75,8 @@
 		"vue": "^2.6.14"
 	},
 	"dependencies": {
-<<<<<<< HEAD
 		"emoji-picker-element": "^1.8.1",
 		"linkifyjs": "^2.1.9"
-=======
-		"emoji-picker-element": "^1.8.2",
-		"linkifyjs": "^2.1.9",
-		"v-click-outside": "^3.1.2"
->>>>>>> 04a4f9d5
 	},
 	"optionalDependencies": {
 		"lamejs": "^1.2.0"
