--- conflicted
+++ resolved
@@ -123,193 +123,6 @@
 				</div>
 			</transition>
 		</div>
-<<<<<<< HEAD
-		<div
-			v-show="Object.keys(room).length && showFooter"
-			ref="roomFooter"
-			class="vac-room-footer"
-			:class="{
-				'vac-app-box-shadow': shadowFooter
-			}"
-		>
-			<room-emojis
-				:filtered-emojis="filteredEmojis"
-				:select-item="selectEmojiItem"
-				:active-up-or-down="activeUpOrDownEmojis"
-				@select-emoji="selectEmoji($event)"
-				@activate-item="activeUpOrDownEmojis = 0"
-			/>
-
-			<room-users-tag
-				:filtered-users-tag="filteredUsersTag"
-				:select-item="selectUsersTagItem"
-				:active-up-or-down="activeUpOrDownUsersTag"
-				@select-user-tag="selectUserTag($event)"
-				@activate-item="activeUpOrDownUsersTag = 0"
-			/>
-
-			<room-templates-text
-				:filtered-templates-text="filteredTemplatesText"
-				:select-item="selectTemplatesTextItem"
-				:active-up-or-down="activeUpOrDownTemplatesText"
-				@select-template-text="selectTemplateText($event)"
-				@activate-item="activeUpOrDownTemplatesText = 0"
-			/>
-
-			<room-message-reply
-				:room="room"
-				:message-reply="messageReply"
-				:text-formatting="textFormatting"
-				:link-options="linkOptions"
-				@reset-message="resetMessage"
-			>
-				<template v-for="(i, name) in $slots" #[name]="data">
-					<slot :name="name" v-bind="data" />
-				</template>
-			</room-message-reply>
-
-			<room-files
-				:files="files"
-				@remove-file="removeFile"
-				@reset-message="resetMessage"
-			>
-				<template v-for="(i, name) in $slots" #[name]="data">
-					<slot :name="name" v-bind="data" />
-				</template>
-			</room-files>
-
-			<div
-				class="vac-box-footer"
-				:class="{ 'vac-box-footer-border': !files.length }"
-			>
-				<div v-if="showAudio && !files.length" class="vac-icon-textarea-left">
-					<template v-if="isRecording">
-						<div
-							class="vac-svg-button vac-icon-audio-stop"
-							@click="stopRecorder"
-						>
-							<slot name="audio-stop-icon">
-								<svg-icon name="close-outline" />
-							</slot>
-						</div>
-
-						<div class="vac-dot-audio-record" />
-
-						<div class="vac-dot-audio-record-time">
-							{{ recordedTime }}
-						</div>
-
-						<div
-							class="vac-svg-button vac-icon-audio-confirm"
-							@click="toggleRecorder(false)"
-						>
-							<slot name="audio-stop-icon">
-								<svg-icon name="checkmark" />
-							</slot>
-						</div>
-					</template>
-
-					<div v-else class="vac-svg-button" @click="toggleRecorder(true)">
-						<slot name="microphone-icon">
-							<svg-icon name="microphone" class="vac-icon-microphone" />
-						</slot>
-					</div>
-				</div>
-
-				<textarea
-					ref="roomTextarea"
-					:placeholder="textMessages.TYPE_MESSAGE"
-					class="vac-textarea"
-					:class="{
-						'vac-textarea-outline': editedMessage._id
-					}"
-					:style="{
-						'min-height': `20px`,
-						'padding-left': `12px`
-					}"
-					@input="onChangeInput"
-					@keydown.esc="escapeTextarea"
-					@keydown.enter.exact.prevent="selectItem"
-					@paste="onPasteImage"
-					@keydown.tab.exact.prevent=""
-					@keydown.tab="selectItem"
-					@keydown.up.exact.prevent=""
-					@keydown.up="updateActiveUpOrDown(-1)"
-					@keydown.down.exact.prevent=""
-					@keydown.down="updateActiveUpOrDown(1)"
-				/>
-
-				<div class="vac-icon-textarea">
-					<div
-						v-if="editedMessage._id"
-						class="vac-svg-button"
-						@click="resetMessage"
-					>
-						<slot name="edit-close-icon">
-							<svg-icon name="close-outline" />
-						</slot>
-					</div>
-
-					<emoji-picker-container
-						v-if="showEmojis"
-						v-click-outside="() => (emojiOpened = false)"
-						:emoji-opened="emojiOpened"
-						:position-top="true"
-						@add-emoji="addEmoji"
-						@open-emoji="emojiOpened = $event"
-					>
-						<template v-for="(i, name) in $slots" #[name]="data">
-							<slot :name="name" v-bind="data" />
-						</template>
-					</emoji-picker-container>
-
-					<div
-						v-if="showFiles"
-						class="vac-svg-button"
-						@click="launchFilePicker"
-					>
-						<slot name="paperclip-icon">
-							<svg-icon name="paperclip" />
-						</slot>
-					</div>
-
-					<div
-						v-if="textareaActionEnabled"
-						class="vac-svg-button"
-						@click="textareaActionHandler"
-					>
-						<slot name="custom-action-icon">
-							<svg-icon name="deleted" />
-						</slot>
-					</div>
-
-					<input
-						v-if="showFiles"
-						ref="file"
-						type="file"
-						multiple
-						:accept="acceptedFiles"
-						style="display: none"
-						@change="onFileChange($event.target.files)"
-					/>
-
-					<div
-						v-if="showSendIcon"
-						class="vac-svg-button"
-						:class="{ 'vac-send-disabled': isMessageEmpty }"
-						@click="sendMessage"
-					>
-						<slot name="send-icon">
-							<svg-icon
-								name="send"
-								:param="isMessageEmpty || isFileLoading ? 'disabled' : ''"
-							/>
-						</slot>
-					</div>
-				</div>
-			</div>
-		</div>
-=======
 
 		<room-footer
 			:room="room"
@@ -338,47 +151,16 @@
 			@typing-message="$emit('typing-message', $event)"
 			@textarea-action-handler="$emit('textarea-action-handler', $event)"
 		/>
->>>>>>> 52db3f91
 	</div>
 </template>
 
 <script>
-<<<<<<< HEAD
-import { Database } from 'emoji-picker-element'
-
-=======
->>>>>>> 52db3f91
 import Loader from '../../components/Loader/Loader'
 import SvgIcon from '../../components/SvgIcon/SvgIcon'
 
 import RoomHeader from './RoomHeader/RoomHeader'
-<<<<<<< HEAD
-import RoomFiles from './RoomFiles/RoomFiles'
-import RoomMessageReply from './RoomMessageReply/RoomMessageReply'
-import RoomUsersTag from './RoomUsersTag/RoomUsersTag'
-import RoomEmojis from './RoomEmojis/RoomEmojis'
-import RoomTemplatesText from './RoomTemplatesText/RoomTemplatesText'
-import Message from '../Message/Message'
-
-import vClickOutside from '../../utils/on-click-outside'
-import filteredItems from '../../utils/filter-items'
-import Recorder from '../../utils/recorder'
-
-const { detectMobile } = require('../../utils/mobile-detection')
-
-const debounce = (func, delay) => {
-	let inDebounce
-	return function () {
-		const context = this
-		const args = arguments
-		clearTimeout(inDebounce)
-		inDebounce = setTimeout(() => func.apply(context, args), delay)
-	}
-}
-=======
 import RoomFooter from './RoomFooter/RoomFooter'
 import RoomMessage from './RoomMessage/RoomMessage'
->>>>>>> 52db3f91
 
 export default {
 	name: 'Room',
@@ -386,21 +168,8 @@
 		Loader,
 		SvgIcon,
 		RoomHeader,
-<<<<<<< HEAD
-		RoomFiles,
-		RoomMessageReply,
-		RoomUsersTag,
-		RoomEmojis,
-		RoomTemplatesText,
-		Message
-	},
-
-	directives: {
-		clickOutside: vClickOutside
-=======
 		RoomFooter,
 		RoomMessage
->>>>>>> 52db3f91
 	},
 
 	props: {
@@ -548,52 +317,6 @@
 
 	mounted() {
 		this.newMessages = []
-<<<<<<< HEAD
-		const isMobile = detectMobile()
-
-		this.getTextareaRef().addEventListener(
-			'keyup',
-			debounce(e => {
-				if (e.key === 'Enter' && !e.shiftKey && !this.fileDialog) {
-					if (isMobile) {
-						this.message = this.message + '\n'
-						setTimeout(() => this.onChangeInput())
-					} else if (
-						!this.filteredEmojis.length &&
-						!this.filteredUsersTag.length &&
-						!this.filteredTemplatesText.length
-					) {
-						this.sendMessage()
-					}
-				}
-
-				setTimeout(() => {
-					this.updateFooterList('@')
-					this.updateFooterList(':')
-					this.updateFooterList('/')
-				}, 60)
-			}),
-			50
-		)
-
-		this.getTextareaRef().addEventListener('click', () => {
-			if (isMobile) this.keepKeyboardOpen = true
-
-			this.updateFooterList('@')
-			this.updateFooterList(':')
-			this.updateFooterList('/')
-		})
-
-		this.getTextareaRef().addEventListener('blur', () => {
-			this.resetFooterList()
-			if (isMobile) setTimeout(() => (this.keepKeyboardOpen = false))
-		})
-	},
-
-	beforeUnmount() {
-		this.stopRecorder()
-=======
->>>>>>> 52db3f91
 	},
 
 	methods: {
