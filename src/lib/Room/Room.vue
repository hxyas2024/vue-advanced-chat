--- conflicted
+++ resolved
@@ -278,7 +278,7 @@
 						v-if="showFiles"
 						ref="file"
 						type="file"
-            multiple
+						multiple
 						:accept="acceptedFiles"
 						style="display: none"
 						@change="onFileChange($event.target.files)"
@@ -382,13 +382,9 @@
 		loadingRooms: { type: Boolean, required: true },
 		roomInfoEnabled: { type: Boolean, required: true },
 		textareaActionEnabled: { type: Boolean, required: true },
-<<<<<<< HEAD
+		scrollDistance: { type: Number, required: true },
 		templatesText: { type: Array, default: null },
     mediaModalPreview: { type: Boolean, default: true }
-=======
-		scrollDistance: { type: Number, required: true },
-		templatesText: { type: Array, default: null }
->>>>>>> 9c72f2b6
 	},
 
 	emits: [
